use std::io::Write;

use poem::{Request, RequestBody};
use poem_openapi::{
    payload::{ParsePayload, Payload},
    registry::{MetaSchema, MetaSchemaRef},
    types::{
        multipart::{JsonField, Upload},
        Binary,
    },
    Enum, Multipart, Object, ParseRequestError,
};

fn create_multipart_payload(parts: &[(&str, Option<&str>, &[u8])]) -> Vec<u8> {
    let mut data = Vec::new();

    for part in parts {
        data.write_all(b"--X-BOUNDARY\r\n").unwrap();
        match part.1 {
            Some(filename) => data
                .write_all(
                    format!(
                        "Content-Disposition: form-data; name=\"{}\"; filename=\"{}\"\r\n\r\n",
                        part.0, filename
                    )
                    .as_bytes(),
                )
                .unwrap(),
            None => data
                .write_all(
                    format!(
                        "Content-Disposition: form-data; name=\"{}\"\r\n\r\n",
                        part.0
                    )
                    .as_bytes(),
                )
                .unwrap(),
        }

        data.write_all(part.2).unwrap();
        data.write_all(b"\r\n").unwrap();
    }

    data.write_all(b"--X-BOUNDARY--\r\n").unwrap();
    data
}

#[tokio::test]
async fn rename_all() {
    #[derive(Multipart, Debug, Eq, PartialEq)]
    #[oai(rename_all = "UPPERCASE")]
    struct A {
        name: String,
        file: Binary,
    }

    let data = create_multipart_payload(&[("NAME", None, b"abc"), ("FILE", None, &[1, 2, 3])]);
    let a = A::from_request(
        &Request::builder()
            .header("content-type", "multipart/form-data; boundary=X-BOUNDARY")
            .finish(),
        &mut RequestBody::new(data.into()),
    )
    .await
    .unwrap();
    assert_eq!(
        a,
        A {
            name: "abc".to_string(),
            file: Binary(vec![1, 2, 3])
        }
    )
}

#[tokio::test]
async fn required_fields() {
    #[derive(Multipart, Debug, Eq, PartialEq)]
    struct A {
        name: String,
        file: Binary,
    }

    let schema_ref = A::schema_ref();
    let schema: &MetaSchema = schema_ref.unwrap_inline();
    assert_eq!(schema.ty, "object");
    assert_eq!(schema.properties.len(), 2);

    assert_eq!(schema.properties[0].0, "name");
    assert_eq!(schema.properties[0].1.unwrap_inline().ty, "string");

    assert_eq!(schema.properties[1].0, "file");
    assert_eq!(schema.properties[1].1.unwrap_inline().ty, "string");

    assert_eq!(schema.required, &["name", "file"]);

    let data = create_multipart_payload(&[("name", None, b"abc")]);
    let err = A::from_request(
        &Request::builder()
            .header("content-type", "multipart/form-data; boundary=X-BOUNDARY")
            .finish(),
        &mut RequestBody::new(data.into()),
    )
    .await
    .unwrap_err();

<<<<<<< HEAD
    if !matches!(err,ParseRequestError::ParseRequestBody { reason } if reason == "field `file` is required")
    {
        panic!();
=======
    match err {
        ParseRequestError::ParseRequestBody(resp) => {
            assert_eq!(
                resp.into_body().into_string().await.unwrap(),
                "field `file` is required"
            );
        }
        _ => panic!(),
>>>>>>> 264e6a02
    }
}

#[tokio::test]
async fn optional_fields() {
    #[derive(Multipart, Debug, Eq, PartialEq)]
    struct A {
        name: Option<String>,
        file: Binary,
    }

    let schema_ref = A::schema_ref();
    let schema: &MetaSchema = schema_ref.unwrap_inline();
    assert_eq!(schema.ty, "object");
    assert_eq!(schema.properties.len(), 2);

    assert_eq!(schema.properties[0].0, "name");
    assert_eq!(schema.properties[0].1.unwrap_inline().ty, "string");

    assert_eq!(schema.properties[1].0, "file");
    assert_eq!(schema.properties[1].1.unwrap_inline().ty, "string");
    assert_eq!(
        schema.properties[1].1.unwrap_inline().format,
        Some("binary")
    );

    assert_eq!(schema.required, &["file"]);

    let data = create_multipart_payload(&[("file", None, &[1, 2, 3])]);
    let a = A::from_request(
        &Request::builder()
            .header("content-type", "multipart/form-data; boundary=X-BOUNDARY")
            .finish(),
        &mut RequestBody::new(data.into()),
    )
    .await
    .unwrap();
    assert_eq!(
        a,
        A {
            name: None,
            file: Binary(vec![1, 2, 3])
        }
    )
}

#[tokio::test]
async fn rename_field() {
    #[derive(Multipart, Debug, Eq, PartialEq)]
    struct A {
        #[oai(rename = "Name")]
        name: String,
        file: Binary,
    }

    let data = create_multipart_payload(&[("Name", None, b"abc"), ("file", None, &[1, 2, 3])]);
    let a = A::from_request(
        &Request::builder()
            .header("content-type", "multipart/form-data; boundary=X-BOUNDARY")
            .finish(),
        &mut RequestBody::new(data.into()),
    )
    .await
    .unwrap();
    assert_eq!(
        a,
        A {
            name: "abc".to_string(),
            file: Binary(vec![1, 2, 3])
        }
    )
}

#[tokio::test]
async fn skip() {
    #[derive(Multipart, Debug, Eq, PartialEq)]
    struct A {
        name: String,
        file: Binary,
        #[oai(skip)]
        value1: i32,
        #[oai(skip)]
        value2: i32,
    }

    let data = create_multipart_payload(&[("name", None, b"abc"), ("file", None, &[1, 2, 3])]);
    let a = A::from_request(
        &Request::builder()
            .header("content-type", "multipart/form-data; boundary=X-BOUNDARY")
            .finish(),
        &mut RequestBody::new(data.into()),
    )
    .await
    .unwrap();
    assert_eq!(
        a,
        A {
            name: "abc".to_string(),
            file: Binary(vec![1, 2, 3]),
            value1: 0,
            value2: 0,
        }
    );
}

#[tokio::test]
async fn upload() {
    #[derive(Multipart, Debug)]
    struct A {
        name: String,
        file: Upload,
    }

    let data =
        create_multipart_payload(&[("name", None, b"abc"), ("file", Some("1.txt"), &[1, 2, 3])]);
    let a = A::from_request(
        &Request::builder()
            .header("content-type", "multipart/form-data; boundary=X-BOUNDARY")
            .finish(),
        &mut RequestBody::new(data.into()),
    )
    .await
    .unwrap();
    assert_eq!(a.name, "abc".to_string());

    assert_eq!(a.file.file_name(), Some("1.txt"));
    assert_eq!(a.file.content_type(), None);
    assert_eq!(a.file.into_vec().await.unwrap(), vec![1, 2, 3]);
}

#[tokio::test]
async fn validator() {
    #[derive(Multipart, Debug, Eq, PartialEq)]
    struct A {
        #[oai(validator(max_length = "10"))]
        name: String,
        #[oai(validator(maximum(value = "32")))]
        value: JsonField<i32>,
    }

    let data = create_multipart_payload(&[("name", None, b"abc"), ("value", None, b"20")]);
    let a = A::from_request(
        &Request::builder()
            .header("content-type", "multipart/form-data; boundary=X-BOUNDARY")
            .finish(),
        &mut RequestBody::new(data.into()),
    )
    .await
    .unwrap();
    assert_eq!(a.name, "abc".to_string());
    assert_eq!(a.value, JsonField(20));

    let data = create_multipart_payload(&[("name", None, b"abc"), ("value", None, b"40")]);
    let err = A::from_request(
        &Request::builder()
            .header("content-type", "multipart/form-data; boundary=X-BOUNDARY")
            .finish(),
        &mut RequestBody::new(data.into()),
    )
    .await
    .unwrap_err();

<<<<<<< HEAD
    if !matches!(err, ParseRequestError::ParseRequestBody{reason } if reason == r#"field `value` verification failed. maximum(32, exclusive: false)"#)
    {
        panic!();
=======
    match err {
        ParseRequestError::ParseRequestBody(resp) => {
            assert_eq!(
                resp.into_body().into_string().await.unwrap(),
                r#"field `value` verification failed. maximum(32, exclusive: false)"#
            );
        }
        _ => panic!(),
>>>>>>> 264e6a02
    }
}

#[tokio::test]
async fn default() {
    #[derive(Multipart, Debug, Eq, PartialEq)]
    struct A {
        #[oai(default = "default_string")]
        value_string: String,
        #[oai(default = "default_values")]
        value_array: JsonField<Vec<i32>>,
    }

    fn default_string() -> String {
        "asd".to_string()
    }

    fn default_values() -> JsonField<Vec<i32>> {
        JsonField(vec![1, 2, 3])
    }

    let schema_ref = A::schema_ref();
    let schema: &MetaSchema = schema_ref.unwrap_inline();
    assert_eq!(schema.properties[0].0, "valueString");
    assert_eq!(schema.properties[0].1.unwrap_inline().ty, "string");
    assert_eq!(
        schema.properties[0].1.unwrap_inline().default,
        Some("asd".into())
    );

    assert_eq!(schema.properties[1].0, "valueArray");
    assert_eq!(schema.properties[1].1.unwrap_inline().ty, "array");
    assert_eq!(
        schema.properties[1]
            .1
            .unwrap_inline()
            .items
            .as_ref()
            .map(|schema| schema.unwrap_inline().ty),
        Some("integer")
    );
    assert_eq!(
        schema.properties[1].1.unwrap_inline().default,
        Some(vec![1, 2, 3].into())
    );

    let data = create_multipart_payload(&[
        ("valueString", None, b"abc"),
        ("valueArray", None, b"[10, 20, 30]"),
    ]);
    let a = A::from_request(
        &Request::builder()
            .header("content-type", "multipart/form-data; boundary=X-BOUNDARY")
            .finish(),
        &mut RequestBody::new(data.into()),
    )
    .await
    .unwrap();

    assert_eq!(
        a,
        A {
            value_string: "abc".to_string(),
            value_array: JsonField(vec![10, 20, 30]),
        }
    );

    let data = create_multipart_payload(&[]);
    let a = A::from_request(
        &Request::builder()
            .header("content-type", "multipart/form-data; boundary=X-BOUNDARY")
            .finish(),
        &mut RequestBody::new(data.into()),
    )
    .await
    .unwrap();

    assert_eq!(
        a,
        A {
            value_string: "asd".to_string(),
            value_array: JsonField(vec![1, 2, 3]),
        }
    );
}

#[tokio::test]
async fn array() {
    #[derive(Multipart, Debug, Eq, PartialEq)]
    struct A {
        value: Vec<String>,
        value2: Vec<String>,
    }

    let schema_ref = A::schema_ref();
    let schema: &MetaSchema = schema_ref.unwrap_inline();
    assert_eq!(schema.properties[0].0, "value");
    assert_eq!(schema.properties[0].1.unwrap_inline().ty, "array");
    assert_eq!(
        schema.properties[0]
            .1
            .unwrap_inline()
            .items
            .as_ref()
            .map(|schema| schema.unwrap_inline().ty),
        Some("string")
    );

    let data = create_multipart_payload(&[
        ("value", None, b"a1"),
        ("value", None, b"a2"),
        ("value", None, b"a3"),
    ]);
    let a = A::from_request(
        &Request::builder()
            .header("content-type", "multipart/form-data; boundary=X-BOUNDARY")
            .finish(),
        &mut RequestBody::new(data.into()),
    )
    .await
    .unwrap();
    assert_eq!(
        a,
        A {
            value: vec!["a1".to_string(), "a2".to_string(), "a3".to_string()],
            value2: vec![],
        }
    )
}

#[tokio::test]
async fn repeated_error() {
    #[derive(Multipart, Debug, Eq, PartialEq)]
    struct A {
        value: String,
    }

    let data = create_multipart_payload(&[("value", None, b"a1"), ("value", None, b"a2")]);
    let err = A::from_request(
        &Request::builder()
            .header("content-type", "multipart/form-data; boundary=X-BOUNDARY")
            .finish(),
        &mut RequestBody::new(data.into()),
    )
    .await
    .unwrap_err();

<<<<<<< HEAD
    if !matches!(err, ParseRequestError::ParseRequestBody { reason } if reason == "failed to parse field `value`: failed to parse \"string\": repeated field")
    {
        panic!();
=======
    match err {
        ParseRequestError::ParseRequestBody(resp) => {
            assert_eq!(
                resp.into_body().into_string().await.unwrap(),
                "failed to parse field `value`: failed to parse \"string\": repeated field"
            );
        }
        _ => panic!(),
>>>>>>> 264e6a02
    }
}

#[test]
fn inline_field() {
    #[derive(Multipart, Debug, PartialEq)]
    struct A {
        /// Inner Obj
        #[oai(default)]
        inner_obj: JsonField<InlineObj>,
        /// Inner Enum
        #[oai(default)]
        inner_enum: InlineEnum,
    }

    #[derive(Object, Debug, PartialEq)]
    struct InlineObj {
        v: i32,
    }

    impl Default for InlineObj {
        fn default() -> Self {
            Self { v: 100 }
        }
    }

    #[derive(Enum, Debug, PartialEq)]
    enum InlineEnum {
        A,
        B,
        C,
    }

    impl Default for InlineEnum {
        fn default() -> Self {
            Self::B
        }
    }

    let schema_ref = A::schema_ref();
    let schema: &MetaSchema = schema_ref.unwrap_inline();

    let meta_inner_obj = schema.properties[0].1.unwrap_inline();
    assert_eq!(
        meta_inner_obj.all_of[0],
        MetaSchemaRef::Reference("InlineObj")
    );
    assert_eq!(
        meta_inner_obj.all_of[1],
        MetaSchemaRef::Inline(Box::new(MetaSchema {
            title: Some("Inner Obj"),
            default: Some(serde_json::json!({
                "v": 100,
            })),
            ..MetaSchema::ANY
        }))
    );

    let meta_inner_enum = schema.properties[1].1.unwrap_inline();
    assert_eq!(
        meta_inner_enum.all_of[0],
        MetaSchemaRef::Reference("InlineEnum")
    );
    assert_eq!(
        meta_inner_enum.all_of[1],
        MetaSchemaRef::Inline(Box::new(MetaSchema {
            title: Some("Inner Enum"),
            default: Some(serde_json::json!("B")),
            ..MetaSchema::ANY
        }))
    );
}<|MERGE_RESOLUTION|>--- conflicted
+++ resolved
@@ -103,11 +103,6 @@
     .await
     .unwrap_err();
 
-<<<<<<< HEAD
-    if !matches!(err,ParseRequestError::ParseRequestBody { reason } if reason == "field `file` is required")
-    {
-        panic!();
-=======
     match err {
         ParseRequestError::ParseRequestBody(resp) => {
             assert_eq!(
@@ -116,7 +111,6 @@
             );
         }
         _ => panic!(),
->>>>>>> 264e6a02
     }
 }
 
@@ -279,11 +273,6 @@
     .await
     .unwrap_err();
 
-<<<<<<< HEAD
-    if !matches!(err, ParseRequestError::ParseRequestBody{reason } if reason == r#"field `value` verification failed. maximum(32, exclusive: false)"#)
-    {
-        panic!();
-=======
     match err {
         ParseRequestError::ParseRequestBody(resp) => {
             assert_eq!(
@@ -292,7 +281,6 @@
             );
         }
         _ => panic!(),
->>>>>>> 264e6a02
     }
 }
 
@@ -440,11 +428,6 @@
     .await
     .unwrap_err();
 
-<<<<<<< HEAD
-    if !matches!(err, ParseRequestError::ParseRequestBody { reason } if reason == "failed to parse field `value`: failed to parse \"string\": repeated field")
-    {
-        panic!();
-=======
     match err {
         ParseRequestError::ParseRequestBody(resp) => {
             assert_eq!(
@@ -453,7 +436,6 @@
             );
         }
         _ => panic!(),
->>>>>>> 264e6a02
     }
 }
 
