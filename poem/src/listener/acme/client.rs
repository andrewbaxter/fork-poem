use std::{
    io::{Error as IoError, ErrorKind, Result as IoResult},
    sync::Arc,
};

use base64::{engine::general_purpose::URL_SAFE_NO_PAD, Engine};
use http::{header, Uri};
use hyper::{client::HttpConnector, Client};
use hyper_rustls::{HttpsConnector, HttpsConnectorBuilder};

use crate::{
    listener::acme::{
        jose,
        keypair::KeyPair,
        protocol::{
            CsrRequest, Directory, FetchAuthorizationResponse, Identifier, NewAccountRequest,
            NewOrderRequest, NewOrderResponse,
        },
        ChallengeType,
    },
    Body,
};

/// A client for ACME-supporting TLS certificate services.
pub struct AcmeClient {
    client: Client<HttpsConnector<HttpConnector>>,
    directory: Directory,
    pub(crate) key_pair: Arc<KeyPair>,
    contacts: Vec<String>,
    kid: Option<String>,
}

impl AcmeClient {
<<<<<<< HEAD
    /// Create a new client. `directory_url` is the url for the ACME provider. `contacts` is a list
    /// of URLS (ex: `mailto:`) the ACME service can use to reach you if there's issues with your certificates.
    pub async fn try_new(directory_url: &Uri, contacts: Vec<String>) -> IoResult<Self> {
        let client = Client::builder().build(
            HttpsConnectorBuilder::new()
                .with_native_roots()
                .https_or_http()
                .enable_http1()
                .build(),
        );
=======
    pub(crate) async fn try_new(
        directory_url: &Uri,
        key_pair: Arc<KeyPair>,
        contacts: Vec<String>,
    ) -> IoResult<Self> {
        let client_builder = HttpsConnectorBuilder::new();
        #[cfg(feature = "acme-native-roots")]
        let client_builder1 = client_builder.with_native_roots();
        #[cfg(all(feature = "acme-webpki-roots", not(feature = "acme-native-roots")))]
        let client_builder1 = client_builder.with_webpki_roots();
        let client =
            Client::builder().build(client_builder1.https_or_http().enable_http1().build());
>>>>>>> a04b7e7e
        let directory = get_directory(&client, directory_url).await?;
        Ok(Self {
            client,
            directory,
            key_pair: Arc::new(KeyPair::generate()?),
            contacts,
            kid: None,
        })
    }

    pub(crate) async fn new_order(&mut self, domains: &[String]) -> IoResult<NewOrderResponse> {
        let kid = match &self.kid {
            Some(kid) => kid,
            None => {
                // create account
                let kid = create_acme_account(
                    &self.client,
                    &self.directory,
                    &self.key_pair,
                    self.contacts.clone(),
                )
                .await?;
                self.kid = Some(kid);
                self.kid.as_ref().unwrap()
            }
        };

        tracing::debug!(kid = kid.as_str(), "new order request");

        let nonce = get_nonce(&self.client, &self.directory).await?;
        let resp: NewOrderResponse = jose::request_json(
            &self.client,
            &self.key_pair,
            Some(kid),
            &nonce,
            &self.directory.new_order,
            Some(NewOrderRequest {
                identifiers: domains
                    .iter()
                    .map(|domain| Identifier {
                        ty: "dns".to_string(),
                        value: domain.to_string(),
                    })
                    .collect(),
            }),
        )
        .await?;

        tracing::debug!(status = resp.status.as_str(), "order created");
        Ok(resp)
    }

    pub(crate) async fn fetch_authorization(
        &self,
        auth_url: &Uri,
    ) -> IoResult<FetchAuthorizationResponse> {
        tracing::debug!(auth_uri = %auth_url, "fetch authorization");

        let nonce = get_nonce(&self.client, &self.directory).await?;
        let resp: FetchAuthorizationResponse = jose::request_json(
            &self.client,
            &self.key_pair,
            self.kid.as_deref(),
            &nonce,
            auth_url,
            None::<()>,
        )
        .await?;

        tracing::debug!(
            identifier = ?resp.identifier,
            status = resp.status.as_str(),
            "authorization response",
        );

        Ok(resp)
    }

    pub(crate) async fn trigger_challenge(
        &self,
        domain: &str,
        challenge_type: ChallengeType,
        url: &Uri,
    ) -> IoResult<()> {
        tracing::debug!(
            auth_uri = %url,
            domain = domain,
            challenge_type = %challenge_type,
            "trigger challenge",
        );

        let nonce = get_nonce(&self.client, &self.directory).await?;
        jose::request(
            &self.client,
            &self.key_pair,
            self.kid.as_deref(),
            &nonce,
            url,
            Some(serde_json::json!({})),
        )
        .await?;

        Ok(())
    }

    pub(crate) async fn send_csr(&self, url: &Uri, csr: &[u8]) -> IoResult<NewOrderResponse> {
        tracing::debug!(url = %url, "send certificate request");

        let nonce = get_nonce(&self.client, &self.directory).await?;
        jose::request_json(
            &self.client,
            &self.key_pair,
            self.kid.as_deref(),
            &nonce,
            url,
            Some(CsrRequest {
                csr: URL_SAFE_NO_PAD.encode(csr),
            }),
        )
        .await
    }

    pub(crate) async fn obtain_certificate(&self, url: &Uri) -> IoResult<Vec<u8>> {
        tracing::debug!(url = %url, "send certificate request");

        let nonce = get_nonce(&self.client, &self.directory).await?;
        let resp = jose::request(
            &self.client,
            &self.key_pair,
            self.kid.as_deref(),
            &nonce,
            url,
            None::<()>,
        )
        .await?;

        resp.into_body().into_vec().await.map_err(|err| {
            IoError::new(
                ErrorKind::Other,
                format!("failed to download certificate: {err}"),
            )
        })
    }
}

async fn get_directory(
    client: &Client<HttpsConnector<HttpConnector>>,
    directory_url: &Uri,
) -> IoResult<Directory> {
    tracing::debug!("loading directory");

    let resp = client.get(directory_url.clone()).await.map_err(|err| {
        IoError::new(ErrorKind::Other, format!("failed to load directory: {err}"))
    })?;

    if !resp.status().is_success() {
        return Err(IoError::new(
            ErrorKind::Other,
            format!("failed to load directory: status = {}", resp.status()),
        ));
    }

    let directory = Body(resp.into_body())
        .into_json::<Directory>()
        .await
        .map_err(|err| {
            IoError::new(ErrorKind::Other, format!("failed to load directory: {err}"))
        })?;

    tracing::debug!(
        new_nonce = ?directory.new_nonce,
        new_account = ?directory.new_account,
        new_order = ?directory.new_order,
        "directory loaded",
    );
    Ok(directory)
}

async fn get_nonce(
    client: &Client<HttpsConnector<HttpConnector>>,
    directory: &Directory,
) -> IoResult<String> {
    tracing::debug!("creating nonce");

    let resp = client
        .get(directory.new_nonce.clone())
        .await
        .map_err(|err| IoError::new(ErrorKind::Other, format!("failed to get nonce: {err}")))?;

    if !resp.status().is_success() {
        return Err(IoError::new(
            ErrorKind::Other,
            format!("failed to load directory: status = {}", resp.status()),
        ));
    }

    let nonce = resp
        .headers()
        .get("replay-nonce")
        .and_then(|value| value.to_str().ok())
        .map(ToString::to_string)
        .unwrap_or_default();

    tracing::debug!(nonce = nonce.as_str(), "nonce created");
    Ok(nonce)
}

async fn create_acme_account(
    client: &Client<HttpsConnector<HttpConnector>>,
    directory: &Directory,
    key_pair: &KeyPair,
    contacts: Vec<String>,
) -> IoResult<String> {
    tracing::debug!("creating acme account");

    let nonce = get_nonce(client, directory).await?;
    let resp = jose::request(
        client,
        key_pair,
        None,
        &nonce,
        &directory.new_account,
        Some(NewAccountRequest {
            only_return_existing: false,
            terms_of_service_agreed: true,
            contacts,
        }),
    )
    .await?;
    let kid = resp
        .header(header::LOCATION)
        .ok_or_else(|| IoError::new(ErrorKind::Other, "unable to get account id"))?
        .to_string();

    tracing::debug!(kid = kid.as_str(), "account created");
    Ok(kid)
}<|MERGE_RESOLUTION|>--- conflicted
+++ resolved
@@ -31,23 +31,9 @@
 }
 
 impl AcmeClient {
-<<<<<<< HEAD
     /// Create a new client. `directory_url` is the url for the ACME provider. `contacts` is a list
     /// of URLS (ex: `mailto:`) the ACME service can use to reach you if there's issues with your certificates.
     pub async fn try_new(directory_url: &Uri, contacts: Vec<String>) -> IoResult<Self> {
-        let client = Client::builder().build(
-            HttpsConnectorBuilder::new()
-                .with_native_roots()
-                .https_or_http()
-                .enable_http1()
-                .build(),
-        );
-=======
-    pub(crate) async fn try_new(
-        directory_url: &Uri,
-        key_pair: Arc<KeyPair>,
-        contacts: Vec<String>,
-    ) -> IoResult<Self> {
         let client_builder = HttpsConnectorBuilder::new();
         #[cfg(feature = "acme-native-roots")]
         let client_builder1 = client_builder.with_native_roots();
@@ -55,7 +41,6 @@
         let client_builder1 = client_builder.with_webpki_roots();
         let client =
             Client::builder().build(client_builder1.https_or_http().enable_http1().build());
->>>>>>> a04b7e7e
         let directory = get_directory(&client, directory_url).await?;
         Ok(Self {
             client,
