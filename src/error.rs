--- conflicted
+++ resolved
@@ -27,15 +27,15 @@
     reason: Option<String>,
 }
 
-<<<<<<< HEAD
 impl IntoResponse for Error {
     fn into_response(self) -> Response {
         self.as_response()
-=======
+    }
+}
+
 impl From<Infallible> for Error {
     fn from(_: Infallible) -> Self {
         unreachable!()
->>>>>>> 08bdd76b
     }
 }
 
